--- conflicted
+++ resolved
@@ -7,10 +7,6 @@
 import tk_async_execute as tae
 import subprocess
 import json
-<<<<<<< HEAD
-import sys
-=======
->>>>>>> 450100c5
 
 import ttkbootstrap as ttk
 
