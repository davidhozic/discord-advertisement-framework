"""
Discord Advertisement Framework
"""
import _discord as discord

from . import misc
from . import events

from .client import *
from .core import *
from .dtypes import *
from .guild import *
from .message import *
from .logging import *
from .web import *
from .convert import *
from .remote import *
from .responder import *
from .messagedata import *

import sys
import warnings


<<<<<<< HEAD
VERSION = "4.0.0"
=======
VERSION = "3.2.2"
>>>>>>> 6bce3f77

if sys.version_info.minor == 12 and sys.version_info.major == 3:
    warnings.warn(
        "DAF's support on Python 3.12 is limited. Web browser features and"
        " SQL logging are not supported in Python 3.12. Please install Python 3.11 instead."
        " Additional GUI may be unstable on Python 3.12"
    )<|MERGE_RESOLUTION|>--- conflicted
+++ resolved
@@ -22,11 +22,8 @@
 import warnings
 
 
-<<<<<<< HEAD
 VERSION = "4.0.0"
-=======
-VERSION = "3.2.2"
->>>>>>> 6bce3f77
+
 
 if sys.version_info.minor == 12 and sys.version_info.major == 3:
     warnings.warn(
