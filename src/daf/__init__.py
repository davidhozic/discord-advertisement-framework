"""
Discord Advertisement Framework
"""
import _discord as discord
from .client import *
from .core import *
from .dtypes import *
from .guild import *
from .message import *
from .logging import *
from .web import *
from .convert import *
from .remote import *
from pathlib import Path as __Path


from .misc import DOCUMENTATION_MODE
if DOCUMENTATION_MODE:
    from .misc import *


<<<<<<< HEAD
VERSION = "2.9.0"
DAF_HOME_PATH = __Path.home().joinpath("./daf/")
=======
VERSION = "2.8.3"
>>>>>>> f0fc280c
<|MERGE_RESOLUTION|>--- conflicted
+++ resolved
@@ -19,9 +19,4 @@
     from .misc import *
 
 
-<<<<<<< HEAD
-VERSION = "2.9.0"
-DAF_HOME_PATH = __Path.home().joinpath("./daf/")
-=======
-VERSION = "2.8.3"
->>>>>>> f0fc280c
+VERSION = "2.9.0"