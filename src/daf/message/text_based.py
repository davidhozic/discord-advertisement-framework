--- conflicted
+++ resolved
@@ -399,7 +399,6 @@
         for tries in range(3):  # Maximum 3 tries (if rate limit)
             try:
                 # Check if we have permissions
-<<<<<<< HEAD
                 client_: discord.Client = self.parent.parent.client
                 if (member := channel.guild.get_member(client_.user.id)) is None:
                     raise self._generate_exception(404, -1, "Client user could not be found in guild members", discord.NotFound)
@@ -412,8 +411,6 @@
                     )
 
                 ch_perms = channel.permissions_for(member)
-=======
->>>>>>> d70c38d4
                 if ch_perms.send_messages is False:
                     raise self._generate_exception(403, 50013, "You lack permissions to perform that action", discord.Forbidden)
 
