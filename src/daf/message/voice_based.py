--- conflicted
+++ resolved
@@ -293,7 +293,6 @@
         stream = None
         try:
             # Check if client has permissions before attempting to join
-<<<<<<< HEAD
             client_: discord.Client = self.parent.parent.client
             if (member := channel.guild.get_member(client_.user.id)) is None:
                 raise self._generate_exception(404, -1, "Client user could not be found in guild members", discord.NotFound)
@@ -306,9 +305,6 @@
                 )
 
             ch_perms = channel.permissions_for(member)
-=======
-            ch_perms = channel.permissions_for(channel.guild.get_member(client.get_client().user.id))
->>>>>>> d70c38d4
             if not all([ch_perms.connect, ch_perms.stream, ch_perms.speak]):
                 raise self._generate_exception(403, 50013, "You lack permissions to perform that action", discord.Forbidden)
             
