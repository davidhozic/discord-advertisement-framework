import setuptools




with open("README.md", "r", encoding="utf-8") as fh:
    long_description = fh.read()


__metadata__ = \
{
<<<<<<< HEAD
    "version" :  "1.7.6",
=======
    "version" :  "1.7.6.1",
>>>>>>> f6804151
    "requirements" :  ["aiohttp>=3.6.0,<3.9.0"],
    "minimum_py_version" :  "3.8",
}

setuptools.setup(
    name="Discord-Advert-Framework",
    version=__metadata__["version"],
    author="David Hozic",
    author_email="davidhozic@gmail.com",
    description="Framework (or bot) that allows you to advertise on discord",
    long_description=long_description,
    long_description_content_type="text/markdown",
    url="https://github.com/davidhozic/discord-advertisement-framework",
    classifiers=[
        "Programming Language :: Python :: 3",
        "License :: OSI Approved :: MIT License",
        "Operating System :: OS Independent",
    ],
    package_dir={"": "src"},
    packages=setuptools.find_packages(where="src"),
    python_requires=f">={__metadata__['minimum_py_version']}",
    install_requires=__metadata__["requirements"]
)<|MERGE_RESOLUTION|>--- conflicted
+++ resolved
@@ -9,11 +9,7 @@
 
 __metadata__ = \
 {
-<<<<<<< HEAD
-    "version" :  "1.7.6",
-=======
     "version" :  "1.7.6.1",
->>>>>>> f6804151
     "requirements" :  ["aiohttp>=3.6.0,<3.9.0"],
     "minimum_py_version" :  "3.8",
 }
