import setuptools, os



long_description = None
with open("./README.md", "r", encoding="utf-8") as fh:
    long_description = fh.read()

req = None
with open("./requirements.txt" , 'r', encoding="utf-8") as rf:
    req = rf.readlines()

__metadata__ = \
{
<<<<<<< HEAD
    "version" :  "1.9-1",
=======
    "version" :  "1.9.1",
>>>>>>> 8f46775a
    "requirements" : req,
    "minimum_py_version" :  "3.8",
}

setuptools.setup(
    name="Discord-Advert-Framework",
    version=__metadata__["version"],
    author="David Hozic",
    author_email="davidhozic@gmail.com",
    description="Framework (or bot) that allows you to advertise on discord",
    long_description=long_description,
    long_description_content_type="text/markdown",
    url="https://github.com/davidhozic/discord-advertisement-framework",
    classifiers=[
        "Programming Language :: Python :: 3",
        "License :: OSI Approved :: MIT License",
        "Operating System :: OS Independent",
    ],
    package_dir={"": "src"},
    packages=setuptools.find_packages(where="src"),
    python_requires=f">={__metadata__['minimum_py_version']}",
    install_requires=__metadata__["requirements"]
)<|MERGE_RESOLUTION|>--- conflicted
+++ resolved
@@ -12,11 +12,7 @@
 
 __metadata__ = \
 {
-<<<<<<< HEAD
-    "version" :  "1.9-1",
-=======
-    "version" :  "1.9.1",
->>>>>>> 8f46775a
+    "version" :  "1.9.2",
     "requirements" : req,
     "minimum_py_version" :  "3.8",
 }
